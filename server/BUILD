--- conflicted
+++ resolved
@@ -55,6 +55,8 @@
         "//kb:kb",
         "//core:core",
         "//graql:graql",
+        "//graph",
+        "//graph-cql",
 
         # External dependencies from @graknlabs
         "@graknlabs_graql//java:graql",
@@ -62,8 +64,6 @@
         "@graknlabs_benchmark//lib:server-instrumentation",
 
         # External dependencies from Maven
-        "//dependencies/maven/artifacts/com/datastax/cassandra:cassandra-driver-core",
-        "//dependencies/maven/artifacts/org/apache/cassandra:cassandra-thrift",
         "//dependencies/maven/artifacts/org/apache/hadoop:hadoop-annotations",
         "//dependencies/maven/artifacts/com/google/code/findbugs:jsr305",
         "//dependencies/maven/artifacts/com/google/guava:guava",
@@ -76,7 +76,6 @@
         "//dependencies/maven/artifacts/io/netty:netty-all",
         "//dependencies/maven/artifacts/io/zipkin/brave:brave",
         "//dependencies/maven/artifacts/org/apache/cassandra:cassandra-all",
-        "//dependencies/maven/artifacts/org/apache/thrift:libthrift",
         "//dependencies/maven/artifacts/org/apache/commons:commons-lang3",
         "//dependencies/maven/artifacts/org/apache/hadoop:hadoop-common",
         "//dependencies/maven/artifacts/org/apache/hadoop:hadoop-mapreduce-client-core",
@@ -86,21 +85,14 @@
         "//dependencies/maven/artifacts/org/apache/tinkerpop:hadoop-gremlin",
         "//dependencies/maven/artifacts/org/apache/tinkerpop:spark-gremlin",
         "//dependencies/maven/artifacts/org/apache/tinkerpop:tinkergraph-gremlin",
-        "//dependencies/maven/artifacts/org/janusgraph:janusgraph-cassandra",
-        "//dependencies/maven/artifacts/org/janusgraph:janusgraph-core",
-        "//dependencies/maven/artifacts/org/janusgraph:janusgraph-hadoop",
         "//dependencies/maven/artifacts/org/scala-lang:scala-library",
         "//dependencies/maven/artifacts/org/slf4j:slf4j-api",
+        "//dependencies/maven/artifacts/com/datastax/oss:java-driver-core"
     ],
     runtime_deps = [
         "//dependencies/maven/artifacts/ch/qos/logback:logback-classic",
         "//dependencies/maven/artifacts/ch/qos/logback:logback-core",
-<<<<<<< HEAD
-        "//dependencies/maven/artifacts/io/grpc:grpc-netty",
-        "//dependencies/maven/artifacts/javax/servlet:javax-servlet-api",
-=======
         "//dependencies/maven/artifacts/javax/servlet:javax-servlet-api", # PREVIOUSLY UNDECLARED
->>>>>>> 2c184db8
     ],
     resources = ["LICENSE"] + glob(["resources/*"]),
     resource_strip_prefix = "server",
