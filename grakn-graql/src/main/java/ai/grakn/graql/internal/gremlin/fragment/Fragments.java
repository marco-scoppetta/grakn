/*
 * Grakn - A Distributed Semantic Database
 * Copyright (C) 2016  Grakn Labs Limited
 *
 * Grakn is free software: you can redistribute it and/or modify
 * it under the terms of the GNU General Public License as published by
 * the Free Software Foundation, either version 3 of the License, or
 * (at your option) any later version.
 *
 * Grakn is distributed in the hope that it will be useful,
 * but WITHOUT ANY WARRANTY; without even the implied warranty of
 * MERCHANTABILITY or FITNESS FOR A PARTICULAR PURPOSE.  See the
 * GNU General Public License for more details.
 *
 * You should have received a copy of the GNU General Public License
 * along with Grakn. If not, see <http://www.gnu.org/licenses/gpl.txt>.
 */

package ai.grakn.graql.internal.gremlin.fragment;

import ai.grakn.GraknGraph;
import ai.grakn.concept.ConceptId;
import ai.grakn.concept.Label;
import ai.grakn.concept.ResourceType;
import ai.grakn.graql.Graql;
import ai.grakn.graql.Var;
import ai.grakn.graql.admin.ValuePredicateAdmin;
import ai.grakn.graql.admin.VarProperty;
import ai.grakn.graql.internal.util.StringConverter;
import ai.grakn.util.Schema;
import org.apache.tinkerpop.gremlin.process.traversal.P;
import org.apache.tinkerpop.gremlin.process.traversal.dsl.graph.GraphTraversal;
import org.apache.tinkerpop.gremlin.process.traversal.dsl.graph.__;
import org.apache.tinkerpop.gremlin.structure.Edge;
import org.apache.tinkerpop.gremlin.structure.Vertex;

import java.util.Optional;
import java.util.Set;

import static ai.grakn.util.Schema.EdgeLabel.SUB;
import static ai.grakn.util.Schema.EdgeProperty.ROLE_TYPE_ID;
import static ai.grakn.util.Schema.VertexProperty.INSTANCE_TYPE_ID;
import static ai.grakn.util.Schema.VertexProperty.TYPE_ID;
import static java.util.stream.Collectors.joining;
import static java.util.stream.Collectors.toSet;

/**
 * Factory for creating instances of {@link Fragment}.
 *
 * @author Felix Chapman
 */
public class Fragments {

    private Fragments() {
    }

<<<<<<< HEAD
    public static Fragment inShortcut(
            Var rolePlayer, Var edge, Var relation, Optional<Var> role,
            Optional<Set<Label>> roleLabels, Optional<Set<Label>> relationTypeLabels) {
        return new InShortcutFragment(rolePlayer, edge, relation, role, roleLabels, relationTypeLabels);
    }

    public static Fragment outShortcut(
            Var relation, Var edge, Var rolePlayer, Optional<Var> role,
            Optional<Set<Label>> roleLabels, Optional<Set<Label>> relationTypeLabels) {
        return new OutShortcutFragment(relation, edge, rolePlayer, role, roleLabels, relationTypeLabels);
=======
    public static Fragment inShortcut(VarProperty varProperty,
                                      Var rolePlayer, Var edge, Var relation, Optional<Var> role,
                                      Optional<Set<Label>> roleLabels, Optional<Set<Label>> relationTypeLabels) {
        return new InShortcutFragment(varProperty, rolePlayer, edge, relation, role, roleLabels, relationTypeLabels);
    }

    public static Fragment outShortcut(VarProperty varProperty,
                                       Var relation, Var edge, Var rolePlayer, Optional<Var> role,
                                       Optional<Set<Label>> roleLabels, Optional<Set<Label>> relationTypeLabels) {
        return new OutShortcutFragment(varProperty, relation, edge, rolePlayer, role, roleLabels, relationTypeLabels);
>>>>>>> a40cd008
    }

    public static Fragment inSub(VarProperty varProperty, Var start, Var end) {
        return new InSubFragment(varProperty, start, end);
    }

    public static Fragment outSub(VarProperty varProperty, Var start, Var end) {
        return new OutSubFragment(varProperty, start, end);
    }

    public static InRelatesFragment inRelates(VarProperty varProperty, Var start, Var end) {
        return new InRelatesFragment(varProperty, start, end);
    }

    public static Fragment outRelates(VarProperty varProperty, Var start, Var end) {
        return new OutRelatesFragment(varProperty, start, end);
    }

    public static Fragment inIsa(VarProperty varProperty, Var start, Var end) {
        return new InIsaFragment(varProperty, start, end);
    }

    public static Fragment outIsa(VarProperty varProperty, Var start, Var end) {
        return new OutIsaFragment(varProperty, start, end);
    }

    public static Fragment inHasScope(VarProperty varProperty, Var start, Var end) {
        return new InHasScopeFragment(varProperty, start, end);
    }

    public static Fragment outHasScope(VarProperty varProperty, Var start, Var end) {
        return new OutHasScopeFragment(varProperty, start, end);
    }

    public static Fragment dataType(VarProperty varProperty, Var start, ResourceType.DataType dataType) {
        return new DataTypeFragment(varProperty, start, dataType);
    }

    public static Fragment inPlays(VarProperty varProperty, Var start, Var end, boolean required) {
        return new InPlaysFragment(varProperty, start, end, required);
    }

    public static Fragment outPlays(VarProperty varProperty, Var start, Var end, boolean required) {
        return new OutPlaysFragment(varProperty, start, end, required);
    }

    public static Fragment id(VarProperty varProperty, Var start, ConceptId id) {
        return new IdFragment(varProperty, start, id);
    }

    public static Fragment label(VarProperty varProperty, Var start, Label label) {
        return new LabelFragment(varProperty, start, label);
    }

    public static Fragment value(VarProperty varProperty, Var start, ValuePredicateAdmin predicate) {
        return new ValueFragment(varProperty, start, predicate);
    }

    public static Fragment isAbstract(VarProperty varProperty, Var start) {
        return new IsAbstractFragment(varProperty, start);
    }

    public static Fragment regex(VarProperty varProperty, Var start, String regex) {
        return new RegexFragment(varProperty, start, regex);
    }

    public static Fragment notInternal(VarProperty varProperty, Var start) {
        return new NotInternalFragment(varProperty, start);
    }

    public static Fragment neq(VarProperty varProperty, Var start, Var other) {
        return new NeqFragment(varProperty, start, other);
    }

    /**
     * A {@link Fragment} that uses an index stored on each resource. Resources are indexed by direct type and value.
     */
    public static Fragment resourceIndex(VarProperty varProperty, Var start, Label label, Object resourceValue) {
        return new ResourceIndexFragment(varProperty, start, label, resourceValue);
    }

    @SuppressWarnings("unchecked")
    static GraphTraversal<Vertex, Vertex> outSubs(GraphTraversal<Vertex, Vertex> traversal) {
        // These traversals make sure to only navigate types by checking they do not have a `INSTANCE_TYPE_ID` property
        return traversal.union(__.<Vertex>not(__.has(INSTANCE_TYPE_ID.name())).not(__.hasLabel(Schema.BaseType.SHARD.name())), __.repeat(__.out(SUB.getLabel())).emit()).unfold();
    }

    @SuppressWarnings("unchecked")
    static GraphTraversal<Vertex, Vertex> inSubs(GraphTraversal<Vertex, Vertex> traversal) {
        // These traversals make sure to only navigate types by checking they do not have a `INSTANCE_TYPE_ID` property
        return traversal.union(__.<Vertex>not(__.has(INSTANCE_TYPE_ID.name())).not(__.hasLabel(Schema.BaseType.SHARD.name())), __.repeat(__.in(SUB.getLabel())).emit()).unfold();
    }

    static String displayOptionalTypeLabels(String name, Optional<Set<Label>> typeLabels) {
        return typeLabels.map(labels ->
                " " + name + ":" + labels.stream().map(StringConverter::typeLabelToString).collect(joining(","))
        ).orElse("");
    }

    static void applyTypeLabelsToTraversal(
            GraphTraversal<Vertex, Edge> traversal, Schema.EdgeProperty property, Optional<Set<Label>> typeLabels, GraknGraph graph) {
        typeLabels.ifPresent(labels -> {
            Set<Integer> typeIds = labels.stream().map(label -> graph.admin().convertToId(label).getValue()).collect(toSet());
            traversal.has(property.name(), P.within(typeIds));
        });
    }

    /**
     * Optionally traverse from a shortcut edge to the role-type it mentions, plus any super-types.
     *
     * @param traversal the traversal, starting from the shortcut edge
     * @param role the variable to assign to the role. If not present, do nothing
     */
    static void traverseRoleFromShortcutEdge(GraphTraversal<Vertex, Edge> traversal, Optional<Var> role) {
        role.ifPresent(var -> {
            // Access role-type ID from edge
            Var roleIdProperty = Graql.var();
            Var edge = Graql.var();
            traversal.as(edge.getValue()).values(ROLE_TYPE_ID.name()).as(roleIdProperty.getValue());

            // Look up direct role-type using ID
            GraphTraversal<Vertex, Vertex> vertexTraversal =
                    traversal.V().has(TYPE_ID.name(), __.where(P.eq(roleIdProperty.getValue())));

            // Navigate up type hierarchy
            Fragments.outSubs(vertexTraversal).as(var.getValue());

            traversal.select(edge.getValue());
        });
    }

}<|MERGE_RESOLUTION|>--- conflicted
+++ resolved
@@ -54,18 +54,6 @@
     private Fragments() {
     }
 
-<<<<<<< HEAD
-    public static Fragment inShortcut(
-            Var rolePlayer, Var edge, Var relation, Optional<Var> role,
-            Optional<Set<Label>> roleLabels, Optional<Set<Label>> relationTypeLabels) {
-        return new InShortcutFragment(rolePlayer, edge, relation, role, roleLabels, relationTypeLabels);
-    }
-
-    public static Fragment outShortcut(
-            Var relation, Var edge, Var rolePlayer, Optional<Var> role,
-            Optional<Set<Label>> roleLabels, Optional<Set<Label>> relationTypeLabels) {
-        return new OutShortcutFragment(relation, edge, rolePlayer, role, roleLabels, relationTypeLabels);
-=======
     public static Fragment inShortcut(VarProperty varProperty,
                                       Var rolePlayer, Var edge, Var relation, Optional<Var> role,
                                       Optional<Set<Label>> roleLabels, Optional<Set<Label>> relationTypeLabels) {
@@ -76,7 +64,6 @@
                                        Var relation, Var edge, Var rolePlayer, Optional<Var> role,
                                        Optional<Set<Label>> roleLabels, Optional<Set<Label>> relationTypeLabels) {
         return new OutShortcutFragment(varProperty, relation, edge, rolePlayer, role, roleLabels, relationTypeLabels);
->>>>>>> a40cd008
     }
 
     public static Fragment inSub(VarProperty varProperty, Var start, Var end) {
