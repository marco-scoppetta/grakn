/*
 * Grakn - A Distributed Semantic Database
 * Copyright (C) 2016  Grakn Labs Limited
 *
 * Grakn is free software: you can redistribute it and/or modify
 * it under the terms of the GNU General Public License as published by
 * the Free Software Foundation, either version 3 of the License, or
 * (at your option) any later version.
 *
 * Grakn is distributed in the hope that it will be useful,
 * but WITHOUT ANY WARRANTY; without even the implied warranty of
 * MERCHANTABILITY or FITNESS FOR A PARTICULAR PURPOSE.  See the
 * GNU General Public License for more details.
 *
 * You should have received a copy of the GNU General Public License
 * along with Grakn. If not, see <http://www.gnu.org/licenses/gpl.txt>.
 */

package ai.grakn.graql.internal.reasoner.atom.predicate;

import ai.grakn.graql.Var;
import ai.grakn.graql.admin.Answer;
import ai.grakn.graql.admin.Atomic;
import ai.grakn.graql.admin.ReasonerQuery;
import ai.grakn.graql.admin.VarPatternAdmin;
import ai.grakn.graql.internal.pattern.property.NeqProperty;

import java.util.Set;

/**
 *
 * <p>
 * Predicate implementation specialising it to be an inequality predicate. Corresponds to graql {@link NeqProperty}.
 * </p>
 *
 * @author Kasper Piskorski
 *
 */
public class NeqPredicate extends Predicate<Var> {

    public NeqPredicate(Var varName, NeqProperty prop, ReasonerQuery parent){
        super(varName.neq(prop.var().var()).admin(), parent);
    }
    public NeqPredicate(NeqPredicate a){
        super(a);
    }

    @Override
    public String toString(){ return "[" + getVarName() + "!=" + getReferenceVarName() + "]";}

    @Override
    public Atomic copy() { return new NeqPredicate(this);}

    @Override
    public String getPredicateValue() {
        return getPredicate().getValue();
    }

    @Override
    protected Var extractPredicate(VarPatternAdmin pattern) {
        return pattern.getProperties(NeqProperty.class).iterator().next().var().var();
    }

    @Override
    public Set<Var> getVarNames(){
        Set<Var> vars = super.getVarNames();
        vars.add(getReferenceVarName());
        return vars;
    }

<<<<<<< HEAD
=======
    /**
     * @param sub substitution to be checked against the predicate
     * @return true if provided subsitution satisfies the predicate
     */
>>>>>>> 275bae60
    public boolean isSatisfied(Answer sub) {
        return !sub.containsKey(getVarName())
                || !sub.containsKey(getReferenceVarName())
                || !sub.get(getVarName()).equals(sub.get(getReferenceVarName()));
    }

    private Var getReferenceVarName(){
        return getPredicate();
    }

    public static boolean notEqualsOperator(Answer answer, NeqPredicate atom) {
        return !answer.get(atom.getVarName()).equals(answer.get(atom.getReferenceVarName()));
    }
}<|MERGE_RESOLUTION|>--- conflicted
+++ resolved
@@ -68,13 +68,10 @@
         return vars;
     }
 
-<<<<<<< HEAD
-=======
     /**
      * @param sub substitution to be checked against the predicate
      * @return true if provided subsitution satisfies the predicate
      */
->>>>>>> 275bae60
     public boolean isSatisfied(Answer sub) {
         return !sub.containsKey(getVarName())
                 || !sub.containsKey(getReferenceVarName())
