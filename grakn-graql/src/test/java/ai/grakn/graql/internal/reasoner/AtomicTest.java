--- conflicted
+++ resolved
@@ -29,6 +29,7 @@
 import ai.grakn.graql.admin.Conjunction;
 import ai.grakn.graql.admin.MultiUnifier;
 import ai.grakn.graql.admin.Unifier;
+import ai.grakn.graql.admin.UnifierType;
 import ai.grakn.graql.admin.VarPatternAdmin;
 import ai.grakn.graql.internal.pattern.Patterns;
 import ai.grakn.graql.internal.query.QueryAnswer;
@@ -880,8 +881,8 @@
         String resource = "{$x has res1 $r;$r val 'f';}";
         String resource2 = "{$r has res1 $x;$x val 'f';}";
         String resource3 = "{$r has res1 'f';}";
-        String resource4 = "{$x has res1 $y as $r;$y val 'f';}";
-        String resource5 = "{$y has res1 $r as $x;$r val 'f';}";
+        String resource4 = "{$x has res1 $y via $r;$y val 'f';}";
+        String resource5 = "{$y has res1 $r via $x;$r val 'f';}";
         testExactUnification(resource, resource2, true, true, graph);
         testExactUnification(resource, resource3, true, true, graph);
         testExactUnification(resource2, resource3, true, true, graph);
@@ -926,25 +927,7 @@
     }
 
     @Test
-<<<<<<< HEAD
-    public void testUnification_VariousResourceAtoms(){
-        GraknTx graph = unificationTestSet.tx();
-        String resource = "{$x has res1 $r;$r val 'f';}";
-        String resource2 = "{$r has res1 $x;$x val 'f';}";
-        String resource3 = "{$r has res1 'f';}";
-        String resource4 = "{$x has res1 $y via $r;$y val 'f';}";
-        String resource5 = "{$y has res1 $r via $x;$r val 'f';}";
-        testUnification(resource, resource2, true, true, graph);
-        testUnification(resource, resource3, true, true, graph);
-        testUnification(resource2, resource3, true, true, graph);
-        testUnification(resource4, resource5, true, true, graph);
-    }
-
-    @Test
-    public void testUnification_UnifyResourceWithType(){
-=======
     public void testUnification_ResourceWithType(){
->>>>>>> 0623d698
         GraknTx graph = unificationTestSet.tx();
         String resource = "{$x has res1 $r;$r val 'f';}";
         String resource2 = "{$r has res1 $x;$x val 'f';}";
@@ -1013,26 +996,11 @@
     public void testUnification_MatchAllParentAtom(){
         GraknTx graph = unificationTestSet.tx();
         String parentString = "{$r($a, $x);}";
-<<<<<<< HEAD
-        RelationshipAtom parent = (RelationshipAtom) ReasonerQueries.atomic(conjunction(parentString, graph), graph).getAtom();
-
-        PatternAdmin body = graph.graql().parser().parsePattern("(role1: $z, role2: $b) isa relation1").admin();
-        PatternAdmin head = graph.graql().parser().parsePattern("(role1: $z, role2: $b) isa relation1").admin();
-        InferenceRule rule = new InferenceRule(graph.putRule("Rule: Checking Unification", body, head), graph);
-
-        Unifier unifier = rule.getUnifier(parent);
-        Set<Var> vars = rule.getHead().getAtom().getVarNames();
-        Set<Var> correctVars = Sets.newHashSet(var("r"), var("a"), var("x"));
-        assertTrue(!vars.contains(var("")));
-        assertTrue(
-                "Variables not in subset relation:\n" + correctVars.toString() + "\n" + vars.toString(),
-                unifier.values().containsAll(correctVars)
-=======
         String childString = "(role1: $z, role2: $b) isa relation1";
         Atom parent = ReasonerQueries.atomic(conjunction(parentString, graph), graph).getAtom();
         Atom child = ReasonerQueries.atomic(conjunction(childString, graph), graph).getAtom();
 
-        MultiUnifier multiUnifier = child.getMultiUnifier(parent, false);
+        MultiUnifier multiUnifier = child.getMultiUnifier(parent, UnifierType.RULE);
         Unifier correctUnifier = new UnifierImpl(
                 ImmutableMap.of(
                         var("z"), var("a"),
@@ -1044,7 +1012,6 @@
                         var("z"), var("x"),
                         var("b"), var("a"),
                         child.getVarName(), parent.getVarName())
->>>>>>> 0623d698
         );
         assertEquals(multiUnifier.size(), 2);
         multiUnifier.forEach(u -> assertTrue(u.containsAll(correctUnifier) || u.containsAll(correctUnifier2)));
@@ -1107,7 +1074,7 @@
         Atom childAtom = childQuery.getAtom();
         Atom parentAtom = parentQuery.getAtom();
 
-        Unifier unifier = childAtom.getMultiUnifier(parentAtom, true).getUnifier();
+        Unifier unifier = childAtom.getMultiUnifier(parentAtom, UnifierType.EXACT).getUnifier();
 
         QueryAnswers childAnswers = queryAnswers(childQuery.getQuery());
         QueryAnswers parentAnswers = queryAnswers(parentQuery.getQuery());
