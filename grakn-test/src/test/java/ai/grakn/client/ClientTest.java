/*
 * Grakn - A Distributed Semantic Database
 * Copyright (C) 2016  Grakn Labs Limited
 *
 * Grakn is free software: you can redistribute it and/or modify
 * it under the terms of the GNU General Public License as published by
 * the Free Software Foundation, either version 3 of the License, or
 * (at your option) any later version.
 *
 * Grakn is distributed in the hope that it will be useful,
 * but WITHOUT ANY WARRANTY; without even the implied warranty of
 * MERCHANTABILITY or FITNESS FOR A PARTICULAR PURPOSE.  See the
 * GNU General Public License for more details.
 *
 * You should have received a copy of the GNU General Public License
 * along with Grakn. If not, see <http://www.gnu.org/licenses/gpl.txt>.
 */

package ai.grakn.client;

import ai.grakn.Grakn;
import ai.grakn.GraknGraph;
import ai.grakn.GraknTxType;
<<<<<<< HEAD
import ai.grakn.factory.SystemKeyspace;
import ai.grakn.graql.admin.Answer;
=======
import ai.grakn.engine.SystemKeyspace;
>>>>>>> 88ecaa71
import ai.grakn.test.EngineContext;
import java.util.List;
import org.junit.Test;

import static junit.framework.TestCase.assertTrue;
import static org.junit.Assert.assertFalse;
import static org.junit.Assert.assertNotNull;

public class ClientTest {

    @Test
    public void graknEngineRunning() throws Throwable {
        EngineContext engine = EngineContext.startInMemoryServer();
        engine.before();

        boolean running = Client.serverIsRunning(engine.uri());
        assertTrue(running);

        // Check that we've loaded the ontology
        try(GraknGraph graph = engine.server().factory().getGraph(SystemKeyspace.SYSTEM_GRAPH_NAME, GraknTxType.WRITE)){
<<<<<<< HEAD
            List<Answer> x = graph.graql().match(var("x").label("scheduled-task")).execute();
            assertEquals(1, x.size());
=======
            assertNotNull(graph.getResourceType(SystemKeyspace.KEYSPACE_RESOURCE.getValue()));
>>>>>>> 88ecaa71
        }

        engine.after();
    }

    @Test
    public void graknEngineNotRunning() throws Exception {
        boolean running = Client.serverIsRunning(Grakn.DEFAULT_URI);
        assertFalse(running);
    }
}<|MERGE_RESOLUTION|>--- conflicted
+++ resolved
@@ -21,14 +21,8 @@
 import ai.grakn.Grakn;
 import ai.grakn.GraknGraph;
 import ai.grakn.GraknTxType;
-<<<<<<< HEAD
-import ai.grakn.factory.SystemKeyspace;
-import ai.grakn.graql.admin.Answer;
-=======
 import ai.grakn.engine.SystemKeyspace;
->>>>>>> 88ecaa71
 import ai.grakn.test.EngineContext;
-import java.util.List;
 import org.junit.Test;
 
 import static junit.framework.TestCase.assertTrue;
@@ -47,12 +41,7 @@
 
         // Check that we've loaded the ontology
         try(GraknGraph graph = engine.server().factory().getGraph(SystemKeyspace.SYSTEM_GRAPH_NAME, GraknTxType.WRITE)){
-<<<<<<< HEAD
-            List<Answer> x = graph.graql().match(var("x").label("scheduled-task")).execute();
-            assertEquals(1, x.size());
-=======
             assertNotNull(graph.getResourceType(SystemKeyspace.KEYSPACE_RESOURCE.getValue()));
->>>>>>> 88ecaa71
         }
 
         engine.after();
