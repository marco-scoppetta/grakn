package ai.grakn.test.engine.postprocessing;

import ai.grakn.GraknGraph;
import ai.grakn.GraknSession;
import ai.grakn.GraknTxType;
import ai.grakn.concept.Entity;
import ai.grakn.concept.EntityType;
import ai.grakn.concept.Relation;
import ai.grakn.concept.RelationType;
import ai.grakn.concept.Resource;
import ai.grakn.concept.ResourceType;
import ai.grakn.concept.RoleType;
import ai.grakn.engine.postprocessing.ResourceDeduplicationTask;
import ai.grakn.engine.tasks.manager.TaskConfiguration;
import ai.grakn.test.EngineContext;
<<<<<<< HEAD
import static ai.grakn.test.engine.postprocessing.PostProcessingTestUtils.checkUnique;
import static ai.grakn.test.engine.postprocessing.PostProcessingTestUtils.createDuplicateResource;
import static ai.grakn.test.engine.postprocessing.PostProcessingTestUtils.indexOf;
import ai.grakn.util.GraknTestSetup;
=======
import ai.grakn.test.GraknTestSetup;
>>>>>>> 88ecaa71
import ai.grakn.util.Schema;
import com.codahale.metrics.MetricRegistry;
import java.util.function.Consumer;
import java.util.function.Function;
import mjson.Json;
import org.junit.After;
import org.junit.Assert;
import static org.junit.Assume.assumeTrue;
import org.junit.Before;
import org.junit.BeforeClass;
import org.junit.ClassRule;
import org.junit.Ignore;
import org.junit.Test;

public class ResourceDeduplicationMapReduceIT {

    @ClassRule
    public static final EngineContext engine = EngineContext.startInMemoryServer();

    static GraknSession factory;
    static ResourceType<String> stringResource = null;
    static ResourceType<Long> longResource = null;
    static ResourceType<Double> doubleResource = null;
    static ResourceType<Integer> integerResource = null;
    static ResourceType<Boolean> booleanResource = null;
    static ResourceType<Float> floatResource = null;
    
    static EntityType thing, idea;
    static RelationType nearby, related;
    static RoleType near1, near2, near3;
    static RoleType related1, related2, related3, related4, related5;
    
    static void transact(Consumer<GraknGraph> action) {
        try (GraknGraph graph = factory.open(GraknTxType.WRITE)) {
            action.accept(graph);
            graph.admin().commitNoLogs();
        }
    }

    static <T> T transact(Function<GraknGraph, T> action) {
        try (GraknGraph graph = factory.open(GraknTxType.WRITE)) {
            T result = action.apply(graph);
            graph.admin().commitNoLogs();
            return result;
        }
    }
    
    @BeforeClass
    public static void onlyRunOnTinker(){
        assumeTrue(GraknTestSetup.usingTinker());
    }

    private String keyspace() {
        try (GraknGraph graph = factory.open(GraknTxType.WRITE)) {
            return graph.getKeyspace();
        }        
    }

    public TaskConfiguration configuration() {
        return TaskConfiguration.of(Json.object(ResourceDeduplicationTask.KEYSPACE_CONFIG, keyspace()));
    }

    private void initTask(ResourceDeduplicationTask task) {
<<<<<<< HEAD
        task.initialize(checkpoint -> { throw new RuntimeException("No checkpoint expected.");}, configuration(), (x, y) -> {}, engine.config(), null,
                new MetricRegistry());
=======
        task.initialize(checkpoint -> { throw new RuntimeException("No checkpoint expected.");}, configuration(), (x, y) -> {}, engine.config(), null, engine.server().factory());
>>>>>>> 88ecaa71
    }

    private void miniOntology(GraknGraph graph) {
        stringResource = graph.putResourceType("StringResource", ResourceType.DataType.STRING);
        longResource = graph.putResourceType("LongResource", ResourceType.DataType.LONG);
        doubleResource = graph.putResourceType("DoubleResource", ResourceType.DataType.DOUBLE);
        integerResource = graph.putResourceType("IntegerResource", ResourceType.DataType.INTEGER);
        booleanResource = graph.putResourceType("BooleanResource", ResourceType.DataType.BOOLEAN);
        floatResource = graph.putResourceType("FloatResource", ResourceType.DataType.FLOAT);
        
        thing = graph.putEntityType("thing");
        idea = graph.putEntityType("idea");
        nearby = graph.putRelationType("nearby");
        near1 = graph.putRoleType("near1");
        near2 = graph.putRoleType("near2");
        near3 = graph.putRoleType("near3");        
        nearby.relates(near1).relates(near2).relates(near3);
        nearby.resource(stringResource).resource(longResource).resource(integerResource)
              .resource(booleanResource).resource(floatResource).resource(doubleResource);
        related = graph.putRelationType("related");
        related1 = graph.putRoleType("related1");
        related2 = graph.putRoleType("related2");
        related3 = graph.putRoleType("related3");
        related4 = graph.putRoleType("related4");
        related5 = graph.putRoleType("related5");
        related.relates(related1).relates(related2).relates(related3).relates(related4).relates(related5);
        thing.resource(stringResource);
        thing.resource(longResource);
        thing.resource(integerResource);
        thing.resource(booleanResource);
        thing.resource(floatResource);
        thing.resource(doubleResource);
        idea.resource(stringResource);
        idea.resource(longResource);
        idea.resource(integerResource);
        idea.resource(booleanResource);
        idea.resource(floatResource);
        idea.resource(doubleResource);
        related.resource(stringResource);
        related.resource(longResource);
        related.resource(integerResource);
        related.resource(booleanResource);
        related.resource(floatResource);
        related.resource(doubleResource);
        thing.plays(near1).plays(near2).plays(near3).plays(related1)
            .plays(related2).plays(related3).plays(related4).plays(related5);
        idea.plays(related1).plays(related2).plays(related3).plays(related4).plays(related5);
        stringResource.plays(related1).plays(related2).plays(related3)
                .plays(related4).plays(related5);
        floatResource.plays(related1).plays(related2);
    }
    
    @Before
    public void initWithEntitiesAndRelations() {
        try {
            factory = engine.factoryWithNewKeyspace();
        }
        catch (Throwable t) {
            t.printStackTrace(System.err);
            throw t;
        }        
        transact(graph -> { miniOntology(graph); });
    }
    
    @After
    public void emptyGraph() {
        GraknGraph graph = factory.open(GraknTxType.WRITE);
        graph.admin().delete();
    }
    
    /**
     * Simple sanity test that nothing bad happens if the graph has no resources whatsoever.
     */
    @Test
    //@Ignore
    public void testNoResources() {
        ResourceDeduplicationTask task = new ResourceDeduplicationTask();
        initTask(task);
        task.start();
        Assert.assertEquals(new Long(0), task.totalElimintated());
    }
    
    /**
     * Test that the normal case with no duplicates on various resources doesn't screw things up.
     */
    @Test
    public void testNoDuplicates() {
        transact(graph ->  {
            Entity e1 = thing.addEntity();
            Entity e2 = thing.addEntity();
            Relation r1 = related.addRelation().addRolePlayer(related1, e1).addRolePlayer(related2, e2);
            e1.resource(stringResource.putResource("value_1"));            
            e1.resource(longResource.putResource(24234l));
            e2.resource(integerResource.putResource(42));
            r1.resource(booleanResource.putResource(true));
            r1.resource(floatResource.putResource(56.43f));
            r1.resource(doubleResource.putResource(2342.546));
            graph.admin().commitNoLogs();
        });
        ResourceDeduplicationTask task = new ResourceDeduplicationTask();
        initTask(task);
        task.start();
        Assert.assertEquals(new Long(0), task.totalElimintated());
    }

    /**
     * Test resource duplicates that are not attached to any entities or part of any
     * relationships.
     */
    @Test
    public void testManyUnattachedResources() {
        String stringIndex = transact(graph -> { 
            Resource<String> res = stringResource.putResource("value_dup");
            createDuplicateResource(graph, res);
            createDuplicateResource(graph, res);
            return indexOf(graph, res);
        } );
        String booleanIndex = transact(graph -> { 
            Resource<Boolean> res = booleanResource.putResource(true);
            createDuplicateResource(graph, res);
            createDuplicateResource(graph, res);
            return indexOf(graph, res);
        } );
        String doubleIndex = transact(graph -> { 
            Resource<Double> res = doubleResource.putResource(2.7182818284590452353602874713527);
            createDuplicateResource(graph, res);
            createDuplicateResource(graph, res);
            createDuplicateResource(graph, res);
            createDuplicateResource(graph, res);
            createDuplicateResource(graph, res);
            return indexOf(graph, res);
        } );
        transact(graph -> {
            Assert.assertFalse(checkUnique(graph, stringIndex));
            Assert.assertFalse(checkUnique(graph, booleanIndex));
            Assert.assertFalse(checkUnique(graph, doubleIndex));
        });
        ResourceDeduplicationTask task = new ResourceDeduplicationTask();
        initTask(task);
        task.start();
        Assert.assertEquals(new Long(9), task.totalElimintated());
        transact(graph -> {
            Assert.assertTrue(checkUnique(graph, stringIndex));
            Assert.assertTrue(checkUnique(graph, booleanIndex));
            Assert.assertTrue(checkUnique(graph, doubleIndex));
        });
    }
    
    /**
     * Test when a few instances of the same resource get attached to the same entity.
     */
    @Test
    public void testDuplicatesOnSameEntity() {
        String resourceIndex = transact(graph -> {
           Entity something = thing.addEntity();
           Resource<String> res = stringResource.putResource("This is something!");
           something.resource(res);
           something.resource(createDuplicateResource(graph, res));
           return indexOf(graph, res);
        });        
        transact(graph -> {
            Assert.assertFalse(checkUnique(graph, resourceIndex));
        });        
        ResourceDeduplicationTask task = new ResourceDeduplicationTask();
        initTask(task);
        task.start();
        Assert.assertEquals(new Long(1), task.totalElimintated());
        transact(graph -> {
            Assert.assertTrue(checkUnique(graph, resourceIndex));
        });        
    }

    @Test
    public void testDuplicatesOnDifferentEntity() {
        String resourceIndex = transact(graph -> {
           Entity something = thing.addEntity();
           Entity anotherthing = thing.addEntity();
           Entity onemorething = thing.addEntity();
           Resource<String> res = stringResource.putResource("This is something!");
           something.resource(res);
           something.resource(createDuplicateResource(graph, res));
           anotherthing.resource(createDuplicateResource(graph, res));
           onemorething.resource(createDuplicateResource(graph, res));
           return indexOf(graph, res);
        });        
        transact(graph -> {
            Assert.assertFalse(checkUnique(graph, resourceIndex));
        });        
        ResourceDeduplicationTask task = new ResourceDeduplicationTask();
        initTask(task);
        task.start();
        Assert.assertEquals(new Long(3), task.totalElimintated());
        transact(graph -> {
            Assert.assertTrue(checkUnique(graph, resourceIndex));
            Resource<String> res = graph.admin().getConcept(Schema.VertexProperty.INDEX, resourceIndex);
            Assert.assertEquals(3, res.ownerInstances().size());
        });        
    }
    
    /**
     * Test when duplicate resources are the components of the same relation. 
     */
    @Test
    @Ignore
    public void testDuplicatesWithinSameRelation() {
        String resourceIndex = transact(graph -> {
            Relation relation = related.addRelation();
            Resource<String> res = stringResource.putResource("This is something!");
            relation.addRolePlayer(related1, res);
            res = createDuplicateResource(graph, res);
            relation.addRolePlayer(related2, res);
            return indexOf(graph, res);
        });
        transact(graph -> {
            Assert.assertFalse(checkUnique(graph, resourceIndex));
        });
        ResourceDeduplicationTask task = new ResourceDeduplicationTask();
        initTask(task);
        task.start();
        Assert.assertEquals(new Long(1), task.totalElimintated());
        transact(graph -> {
            Assert.assertTrue(checkUnique(graph, resourceIndex));
            Resource<String> res = graph.admin().getConcept(Schema.VertexProperty.INDEX, resourceIndex);
            Assert.assertEquals(1, res.relations(related1).size());
            Assert.assertEquals(1, res.relations(related2).size());
        });
    }

    /**
     * Test when duplicate resources are attached to different entities or relations, or are components
     * of different more complex (than 2-way) relationships.
     */
    @Test
    @Ignore
    public void testDuplicatesAcrossTheBoard() {
        String [] resourceKeys = transact(graph -> {
           Entity t1 = thing.addEntity(), 
                  t2 = thing.addEntity(),
                  t3 = thing.addEntity();
           Relation r1 = related.addRelation(),
                    r2 = related.addRelation();
           
           Resource<String> sres = stringResource.putResource("string-1");          
           t1.resource(sres);
           t3.resource(createDuplicateResource(graph, sres));
           r1.resource(createDuplicateResource(graph, sres));
           r2.resource(sres);
           r2.addRolePlayer(related1, sres);
           r1.addRolePlayer(related2, createDuplicateResource(graph, sres));
           
           createDuplicateResource(graph, sres); // free floating
           createDuplicateResource(graph, sres); // another free floating
           
           Resource<Float> fres = floatResource.putResource(1.69f);
           r1.resource(fres);
           r2.resource(createDuplicateResource(graph, fres));
           t2.resource(createDuplicateResource(graph, fres));
           t3.resource(createDuplicateResource(graph, fres));
           t1.resource(fres);
           r2.addRolePlayer(related2, fres);
           r1.addRolePlayer(related1, createDuplicateResource(graph, fres));
           return new String[] { indexOf(graph, sres), indexOf(graph, fres) };
        });
        ResourceDeduplicationTask task = new ResourceDeduplicationTask();
        initTask(task);
        task.start();
        Assert.assertEquals(new Long(7), task.totalElimintated());
        transact(graph -> {
            for (String key : resourceKeys)
                Assert.assertTrue(checkUnique(graph, key));
            Resource<String> res = graph.admin().getConcept(Schema.VertexProperty.INDEX, resourceKeys[0]);
            Assert.assertEquals(1, res.relations(related1).size());
            Assert.assertEquals(1, res.relations(related2).size());
            Resource<Float> fres = graph.admin().getConcept(Schema.VertexProperty.INDEX, resourceKeys[1]);
            Assert.assertEquals(1, fres.relations(related1).size());
            Assert.assertEquals(1, fres.relations(related2).size());
        });
    }
    
    /**
     * Test the resources that are found to be unattached are deleted when the boolean flag for the job
     * is configured this way.
     */
    @Test
    @Ignore
    public void testDeleteUnattached() {
        final Entity [] entities = transact(graph -> {
            return new Entity[] { thing.addEntity(), thing.addEntity(), thing.addEntity() };            
        });
        
        String [] resourceKeys = transact(graph -> {
            
            Resource<String> sres = stringResource.putResource("string-1");          
            entities[0].resource(sres);
            entities[2].resource(createDuplicateResource(graph, sres));
            
            Resource<Float> fres = floatResource.putResource(1.69f);
            entities[1].resource(createDuplicateResource(graph, fres));
            entities[2].resource(createDuplicateResource(graph, fres));
            entities[0].resource(fres);
            
            return new String[] { indexOf(graph, sres), indexOf(graph, fres) };
        });                
        transact(graph -> {
            for (Entity e : entities)
                e.delete();
        });
        ResourceDeduplicationTask task = new ResourceDeduplicationTask();
        task.initialize(
                checkpoint -> { throw new RuntimeException("No checkpoint expected."); },
                TaskConfiguration.of(Json.object(ResourceDeduplicationTask.KEYSPACE_CONFIG, keyspace(),
                ResourceDeduplicationTask.DELETE_UNATTACHED_CONFIG, true)), (x, y) -> {},
                null,
                null,
<<<<<<< HEAD
                new MetricRegistry());
=======
                engine.server().factory()
        );
>>>>>>> 88ecaa71
        task.start();
        Assert.assertEquals(new Long(3), task.totalElimintated());        
        transact(graph -> {
            for (String key : resourceKeys)
                Assert.assertNull(graph.admin().getConcept(Schema.VertexProperty.INDEX, key));
        });
    }
}<|MERGE_RESOLUTION|>--- conflicted
+++ resolved
@@ -11,16 +11,9 @@
 import ai.grakn.concept.ResourceType;
 import ai.grakn.concept.RoleType;
 import ai.grakn.engine.postprocessing.ResourceDeduplicationTask;
-import ai.grakn.engine.tasks.manager.TaskConfiguration;
+import ai.grakn.engine.tasks.TaskConfiguration;
 import ai.grakn.test.EngineContext;
-<<<<<<< HEAD
-import static ai.grakn.test.engine.postprocessing.PostProcessingTestUtils.checkUnique;
-import static ai.grakn.test.engine.postprocessing.PostProcessingTestUtils.createDuplicateResource;
-import static ai.grakn.test.engine.postprocessing.PostProcessingTestUtils.indexOf;
 import ai.grakn.util.GraknTestSetup;
-=======
-import ai.grakn.test.GraknTestSetup;
->>>>>>> 88ecaa71
 import ai.grakn.util.Schema;
 import com.codahale.metrics.MetricRegistry;
 import java.util.function.Consumer;
@@ -28,12 +21,19 @@
 import mjson.Json;
 import org.junit.After;
 import org.junit.Assert;
-import static org.junit.Assume.assumeTrue;
 import org.junit.Before;
 import org.junit.BeforeClass;
 import org.junit.ClassRule;
 import org.junit.Ignore;
 import org.junit.Test;
+
+import java.util.function.Consumer;
+import java.util.function.Function;
+
+import static ai.grakn.test.engine.postprocessing.PostProcessingTestUtils.checkUnique;
+import static ai.grakn.test.engine.postprocessing.PostProcessingTestUtils.createDuplicateResource;
+import static ai.grakn.test.engine.postprocessing.PostProcessingTestUtils.indexOf;
+import static org.junit.Assume.assumeTrue;
 
 public class ResourceDeduplicationMapReduceIT {
 
@@ -84,12 +84,7 @@
     }
 
     private void initTask(ResourceDeduplicationTask task) {
-<<<<<<< HEAD
-        task.initialize(checkpoint -> { throw new RuntimeException("No checkpoint expected.");}, configuration(), (x, y) -> {}, engine.config(), null,
-                new MetricRegistry());
-=======
-        task.initialize(checkpoint -> { throw new RuntimeException("No checkpoint expected.");}, configuration(), (x, y) -> {}, engine.config(), null, engine.server().factory());
->>>>>>> 88ecaa71
+        task.initialize(checkpoint -> { throw new RuntimeException("No checkpoint expected.");}, configuration(), (x, y) -> {}, engine.config(), null);
     }
 
     private void miniOntology(GraknGraph graph) {
@@ -404,12 +399,8 @@
                 ResourceDeduplicationTask.DELETE_UNATTACHED_CONFIG, true)), (x, y) -> {},
                 null,
                 null,
-<<<<<<< HEAD
+                engine.server().factory(),
                 new MetricRegistry());
-=======
-                engine.server().factory()
-        );
->>>>>>> 88ecaa71
         task.start();
         Assert.assertEquals(new Long(3), task.totalElimintated());        
         transact(graph -> {
