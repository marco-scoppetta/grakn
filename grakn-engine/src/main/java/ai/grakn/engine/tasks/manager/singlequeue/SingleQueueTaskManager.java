/*
 * Grakn - A Distributed Semantic Database
 * Copyright (C) 2016  Grakn Labs Limited
 *
 * Grakn is free software: you can redistribute it and/or modify
 * it under the terms of the GNU General Public License as published by
 * the Free Software Foundation, either version 3 of the License, or
 * (at your option) any later version.
 *
 * Grakn is distributed in the hope that it will be useful,
 * but WITHOUT ANY WARRANTY; without even the implied warranty of
 * MERCHANTABILITY or FITNESS FOR A PARTICULAR PURPOSE.  See the
 * GNU General Public License for more details.
 *
 * You should have received a copy of the GNU General Public License
 * along with Grakn. If not, see <http://www.gnu.org/licenses/gpl.txt>.
 *
 */

package ai.grakn.engine.tasks.manager.singlequeue;

import ai.grakn.engine.GraknEngineConfig;
import ai.grakn.engine.TaskId;
import ai.grakn.engine.lock.LockProvider;
import ai.grakn.engine.lock.ZookeeperLock;
import ai.grakn.engine.tasks.ExternalOffsetStorage;
import ai.grakn.engine.tasks.TaskConfiguration;
import ai.grakn.engine.tasks.TaskManager;
import ai.grakn.engine.tasks.TaskState;
import ai.grakn.engine.tasks.TaskStateStorage;
import static ai.grakn.engine.tasks.config.ConfigHelper.kafkaConsumer;
import static ai.grakn.engine.tasks.config.ConfigHelper.kafkaProducer;
import ai.grakn.engine.tasks.connection.RedisConnection;
import ai.grakn.engine.tasks.connection.ZookeeperConnection;
import static ai.grakn.engine.tasks.manager.ExternalStorageRebalancer.rebalanceListener;
import ai.grakn.engine.tasks.storage.TaskStateZookeeperStore;
import ai.grakn.engine.util.EngineID;
import static ai.grakn.engine.util.ExceptionWrapper.noThrow;
import com.codahale.metrics.MetricRegistry;
import static com.codahale.metrics.MetricRegistry.name;
import com.codahale.metrics.Timer;
import com.codahale.metrics.Timer.Context;
import com.google.common.base.Charsets;
import com.google.common.collect.ImmutableList;
import com.google.common.util.concurrent.ThreadFactoryBuilder;
import java.nio.charset.Charset;
import java.util.Properties;
import java.util.Set;
import java.util.concurrent.ExecutorService;
import static java.util.concurrent.Executors.newFixedThreadPool;
import java.util.concurrent.ThreadFactory;
import java.util.concurrent.TimeUnit;
import static java.util.stream.Collectors.toSet;
import java.util.stream.Stream;
import static java.util.stream.Stream.generate;
import org.apache.curator.framework.recipes.cache.PathChildrenCache;
import static org.apache.curator.framework.recipes.cache.PathChildrenCacheEvent.Type.CHILD_ADDED;
import org.apache.kafka.clients.consumer.Consumer;
import org.apache.kafka.clients.producer.Producer;
import org.apache.kafka.clients.producer.ProducerRecord;
import org.slf4j.Logger;
import org.slf4j.LoggerFactory;

/**
 * {@link TaskManager} implementation that operates using a single Kafka queue and controls the
 * lifecycle {@link SingleQueueTaskManager}
 *
 * @author aelred, alexandrorth
 */
public class SingleQueueTaskManager implements TaskManager {

    private final static Logger LOG = LoggerFactory.getLogger(SingleQueueTaskManager.class);
    private final static String TASK_RUNNER_THREAD_POOL_NAME = "task-runner-pool-%s";
    private final static String TASKS_STOPPED = "/stopped/%s";
    private final static String TASKS_STOPPED_PREFIX = "/stopped";

    private final Producer<TaskState, TaskConfiguration> producer;
    private final ZookeeperConnection zookeeper;
    private final TaskStateStorage storage;
    private final PathChildrenCache stoppedTasks;
    private final ExternalOffsetStorage offsetStorage;
    private final GraknEngineConfig config;
    private final RedisConnection redis;

    private final Timer addTaskTimer;

    private Set<SingleQueueTaskRunner> taskRunners;
    private ExecutorService taskRunnerThreadPool;

    private Charset zkCharset = Charsets.UTF_8;

    /**
     * Create a {@link SingleQueueTaskManager}
     *
     * The SingleQueueTaskManager implementation must:
     *  + Instantiate a connection to zookeeper
     *  + Configure and instance of TaskStateStorage
     *  + Create and run an instance of SingleQueueTaskRunner
     *  + Add oneself to the leader elector by instantiating failoverelector
     */
    public SingleQueueTaskManager(EngineID engineId, GraknEngineConfig config, RedisConnection redis, MetricRegistry metricRegistry) {
        this.config = config;
        this.redis = redis;
        this.zookeeper = new ZookeeperConnection(config);
        this.storage = new TaskStateZookeeperStore(zookeeper);
        this.offsetStorage = new ExternalOffsetStorage(zookeeper);

        //TODO check that the number of partitions is at least the capacity
        //TODO only pass necessary Kafka properties
        this.producer = kafkaProducer(config.getProperties());

        addTaskTimer = metricRegistry.timer(name(SingleQueueTaskManager.class, "add-task"));

        // Create thread pool for the task runners
        ThreadFactory taskRunnerPoolFactory = new ThreadFactoryBuilder()
                .setNameFormat(TASK_RUNNER_THREAD_POOL_NAME)
                .build();
        int capacity = config.getAvailableThreads();
        this.taskRunnerThreadPool = newFixedThreadPool(capacity * 2, taskRunnerPoolFactory);

        // Create and start the task runners
        Set<SingleQueueTaskRunner> highPriorityTaskRunners = generate(() -> newTaskRunner(engineId, TaskState.Priority.HIGH.queue(), metricRegistry)).limit(capacity).collect(toSet());
        Set<SingleQueueTaskRunner> lowPriorityTaskRunners = generate(() -> newTaskRunner(engineId, TaskState.Priority.LOW.queue(), metricRegistry)).limit(capacity).collect(toSet());

        this.taskRunners = Stream.concat(highPriorityTaskRunners.stream(), lowPriorityTaskRunners.stream()).collect(toSet());
        this.taskRunners.forEach(taskRunnerThreadPool::submit);

        stoppedTasks = new PathChildrenCache(zookeeper.connection(), TASKS_STOPPED_PREFIX, true);
        handleStoppedTasks();
        LockProvider.instantiate((lockPath, existingLock) -> new ZookeeperLock(zookeeper, lockPath));
        LOG.debug("TaskManager started");
    }

    private void handleStoppedTasks() {
        stoppedTasks.getListenable().addListener((client, event) -> {
            if (event.getType() == CHILD_ADDED) {
                TaskId id = TaskId.of(new String(event.getData().getData(), zkCharset));
                LOG.debug("Attempting to stop task {}", id);
                taskRunners.forEach(taskRunner -> taskRunner.stopTask(id));
            }
        });
        try {
            stoppedTasks.start();
        } catch (Exception e) {
            throw new RuntimeException(e);
        }
    }

    /**
     * Close the {@link SingleQueueTaskRunner} and . Any errors that occur should not prevent the
     * subsequent ones from executing.
     */
    @Override
    public void close() {
        LOG.debug("Closing SingleQueueTaskManager");

        noThrow(stoppedTasks::close, "Error closing down stop tasks listener");

        // Close all the task runners
        for(SingleQueueTaskRunner taskRunner:taskRunners) {
            noThrow(taskRunner::close, "Error shutting down TaskRunner");
        }

        // close kafka producer
        noThrow(producer::close, "Error shutting down producer in TaskManager");

        // close the thread pool and wait for shutdown
        noThrow(taskRunnerThreadPool::shutdown, "Error closing task runner thread pool");
        noThrow(() -> taskRunnerThreadPool.awaitTermination(1, TimeUnit.MINUTES),
                "Error waiting for TaskRunner executor to shutdown.");

        // stop zookeeper connection
        noThrow(zookeeper::close, "Error waiting for zookeeper connection to close");

        LockProvider.clear();

        LOG.debug("TaskManager closed");
    }

    /**
     * Stop a task from running.
     */
    @Override
    public void stopTask(TaskId id) {
        byte[] serializedId = id.getValue().getBytes(zkCharset);
        try {
            zookeeper.connection().create().creatingParentsIfNeeded().forPath(String.format(TASKS_STOPPED, id), serializedId);
        } catch (RuntimeException e) {
            throw e;
        } catch (Exception e) {
            throw new RuntimeException(e);
        }
    }

    /**
     * Access the storage that this instance of TaskManager uses.
     * @return A TaskStateStorage object
     */
    @Override
    public TaskStateStorage storage() {
        return storage;
    }

    /**
     * Get a new kafka consumer listening on the given topic
     */
    private Consumer<TaskState, TaskConfiguration> newConsumer(String topic){
        Properties properties = config.getProperties();  // TODO: Only pass necessary kafka properties
        Consumer<TaskState, TaskConfiguration> consumer = kafkaConsumer("task-runners-" + topic, properties);
        consumer.subscribe(ImmutableList.of(topic), rebalanceListener(consumer, offsetStorage));
        return consumer;
    }

    /**
     * Check in Zookeeper whether the task has been stopped.
     * @param taskId the task ID to look up in Zookeeper
     * @return true if the task has been marked stopped
     */
    boolean isTaskMarkedStopped(TaskId taskId) {
        // We don't use the cache `stoppedTasks` because it isn't guaranteed to be up-to-date.
        try {
            return zookeeper.connection().checkExists().forPath(String.format(TASKS_STOPPED, taskId)) != null;
        } catch (RuntimeException e) {
            throw e;
        } catch (Exception e) {
            throw new RuntimeException(e);
        }
    }

    /**
     * Serialize and send the given task to the given kafka queue
     * @param taskState Task to send to kafka
     * @param configuration Configuration of the given task
     */
    @Override
    public void addTask(TaskState taskState, TaskConfiguration configuration){
        Context context = addTaskTimer.time();
        try{
            producer.send(new ProducerRecord<>(taskState.priority().queue(), taskState, configuration));
            producer.flush();
        } finally {
            context.stop();
        }
    }

    /**
     * Create a new instance of {@link SingleQueueTaskRunner} with the configured {@link #storage}}
     * and {@link #zookeeper} connection.
     * @param engineId Identifier of the engine on which this taskrunner is running
     * @param metricRegistry
     * @return New instance of a SingleQueueTaskRunner
     */
<<<<<<< HEAD
    private SingleQueueTaskRunner newTaskRunner(EngineID engineId, String priority,
            MetricRegistry metricRegistry){
        return new SingleQueueTaskRunner(this, engineId, config, redis, offsetStorage,
                TIME_UNTIL_BACKOFF, newConsumer(priority), metricRegistry);
=======
    private SingleQueueTaskRunner newTaskRunner(EngineID engineId, String priority){
        return new SingleQueueTaskRunner(this, engineId, config, redis, offsetStorage, newConsumer(priority));
>>>>>>> 97223532
    }
}<|MERGE_RESOLUTION|>--- conflicted
+++ resolved
@@ -250,14 +250,8 @@
      * @param metricRegistry
      * @return New instance of a SingleQueueTaskRunner
      */
-<<<<<<< HEAD
     private SingleQueueTaskRunner newTaskRunner(EngineID engineId, String priority,
             MetricRegistry metricRegistry){
-        return new SingleQueueTaskRunner(this, engineId, config, redis, offsetStorage,
-                TIME_UNTIL_BACKOFF, newConsumer(priority), metricRegistry);
-=======
-    private SingleQueueTaskRunner newTaskRunner(EngineID engineId, String priority){
-        return new SingleQueueTaskRunner(this, engineId, config, redis, offsetStorage, newConsumer(priority));
->>>>>>> 97223532
+        return new SingleQueueTaskRunner(this, engineId, config, redis, offsetStorage, newConsumer(priority), metricRegistry);
     }
 }