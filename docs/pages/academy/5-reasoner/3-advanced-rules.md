---
title: Advanced inference rules
keywords: setup, getting started
last_updated: September 2017
summary: In this lesson you will learn more advanced uses of reasoning and how to chain inference rules.
tags: [getting-started, graql]
sidebar: academy_sidebar
permalink: ./academy/advanced-rules.html
folder: academy
toc: false
KB: academy
---

In the last session you have built a Reasoner rule to connect the articles in your knowledge graph to the relevant bonds according to the query you have been examining since the start of module 2. If everything went right, you should then have a file called `rules.gql` that looks like this:

```graql
define

referendum-bond sub rule

  when {
        $article isa article has subject "Italian Referendum";
        $platform isa oil-platform has distance-from-coast <= 18;
        $italy isa country has name "Italy";
        (located: $platform, location: $country) isa located-in;
        (owned: $platform, owner: $company) isa owns;
        (issued: $bond, issuer: $company) isa issues;
      }

  then {
        (information: $article, affected: $bond) isa affects;
      };
```

This rule alone would work, but it is very specific. Besides, it would not link, for example, the articles to the oil platform, but only to the bonds. And the latter connection is definitely an indirect one.

Let’s fix this.


## Breaking the rule
If you think about it, there are two levels into answering the question "what are the bonds affected by the Italian referendum?". As I said above, that connection is indirect, but what we are really asking is: "What are the oil platforms affected by the Italian referendum?" and then "What are the bonds issued by companies owning those platforms?".

Let’s do it step by step. The first stage is to rewrite the rule above so that it links the articles to the oil platforms instead of the bonds. This should be pretty easy.

```graql
define

article-platform  sub rule

  when {
        $article isa article has subject "Italian Referendum";
        $platform isa oil-platform has distance-from-coast <= 18;
        $italy isa country has name "Italy";
        (located: $platform, location: $country) isa located-in;
    }

  then {
        (information: $article, affected: $platform) isa affects;
    };
```

The rule above will link the articles about the Italian referendum to the relevant oil platform instead of the bond. What should be done next? How we translate the question "What are the bonds issued by companies owning those platforms?" into a rule?

Once again it is very easy:

```graql
define

article-bond  sub rule

  when {
        $article isa article has subject "Italian Referendum";
        $platform isa oil-platform;

        # The following relationship is not in the data
        # This rule needs the rule above to

        (information: $article, affected: $platform) isa affects;

        (owned: $platform, owner: $company) isa owns;
        (issued: $bond, issuer: $company) isa issues;
      }

  then {
        (information: $article, affected: $bond) isa affects;
    };
```

This new rule checks for the articles about the Italian referendum linked to a platform and then links the same articles to bonds issued by companies owning those platforms.

But we already know that in our data there are no links between articles and anything else, let alone oil platforms, so how can this rule work? The answer is that Reasoner knows that the first rule can link the articles to the oil platform and so that the results of the first rule can in fact change the results of the second one. It takes care of considering the rule in the correct order no matter how many you write and chain them for you. It’s just a bit more of Grakn magic…


## But… why?
Ok, we have created two rules to link the articles on the Italian referendum to the relevant bonds… which is something that we had achieved with only one rule so why would you want to do that?
There are multiple reasons, in fact. The first one is that this way you will have linked also the articles to the appropriate oil platform, which makes a lot of sense since that is more precisely what is affected by the Italian referendum.
The second reason can become evident if you modify the second rule like so:

```graql
define

article-bond-new  sub rule

  when {
        (information: $article, affected: $platform) isa affects;
        (owned: $platform, owner: $company) isa owns;
        (issued: $bond, issuer: $company) isa issues;
      }

  then {
        (information: $article, affected: $bond) isa affects;
      };
```

This new rule is much more generic: it brings whatever is affects whatever is linked to an oil platform and connect it to the bonds issued by companies owning that platform. So it still work in our case, but it is more powerful. If we find, for example articles about an oil spills in a specific platform and we add the link to the platform in our knowledge graph, the article will also show up with the relevant bonds.

So this new rule is much more useful: it is telling us that everything that affects an oil platform might potentially affect the bond issued by their owner.


## Can you explain that?
Save the two rules in their latest version in your `rules.gql` file and load them into your knowledge graph as you have learned in the [last module](./loading-files.html).

Making sure that the Grakn distribution in the VM is running, open the dashboard and make sure that the inference is turned on as shown below

  ![Inference settings](/images/academy/5-reasoner/inference-settings.png)

Then run this query and see what happens:

```graql
match $x isa article;
$y isa bond; ($x, $y);
get;
```

Now compare the query above with its extended version:

```graql
match
$article isa article has subject "Italian Referendum";
$platform isa oil-platform has distance-from-coast <= 18;
(location: $country, located: $platform) isa located-in;
$country isa country has name "Italy";
(owner: $company, owned: $platform) isa owns;
(issuer: $company, issued: $bond) isa issues;
limit 3; get $bond, $article;
```

Not bad eh?

This is one good example that shows both how Reasoner can be used for shortening queries and to infer new information (remember: the link between the articles and the bonds is not in the data!).

There is one more trick up Reasoner’s sleeve to be learned before we proceed to the next topic.

Run the query to find the articles and the linked bonds again and click on the small circles connecting the bonds and the articles.

  ![Inferred relationships](/images/academy/5-reasoner/inferred-relationships.png)

If you look at the panel that shows up, you will see that that circles is representing an "inferred relationship", i.e. a relationship that is not in your data, but has been added by Reasoner.
So we know that those bonds and those platforms are connected, but why it is so? Double click the small circle and check what happens:

  ![Explanation example 1](/images/academy/5-reasoner/bond-explanation.png)

What you have just witnessed is the action of the explanation facility. What this means is that when you double click on an inferred relationship, Reasoner will tell you exactly why that relationship has been inferred and then you will see the explanation with the graph visualiser.

If you check carefully the explanation that has been added to your visualiser, you will see that there is another inferred relationship. This is result of the first inference rule.


### What have you learned?
<<<<<<< HEAD
In this lesson you have learned how rules chaining works in reasoner (not much to do on your side: it just works) and how to use the explanation facility. There are still many things to discover, but you are ready to build powerful knowledge graphs with GRAKN and to take full advantage of its capabilities! Well done!
=======
In this lesson you have learned how rules chaining works in reasoner (not much to do on your side: it just works) and how to use the explanation facility. There are still many things to discover, but you are ready to build powerful knowledge bases with Grakn and to take full advantage of its capabilities! Well done!
>>>>>>> 1f1c630d

## What next
One last thing to do before we proceed to the next module: it is time to [review your knowledge](./reasoner-review.html) about logic reasoning.
<|MERGE_RESOLUTION|>--- conflicted
+++ resolved
@@ -166,11 +166,7 @@
 
 
 ### What have you learned?
-<<<<<<< HEAD
-In this lesson you have learned how rules chaining works in reasoner (not much to do on your side: it just works) and how to use the explanation facility. There are still many things to discover, but you are ready to build powerful knowledge graphs with GRAKN and to take full advantage of its capabilities! Well done!
-=======
-In this lesson you have learned how rules chaining works in reasoner (not much to do on your side: it just works) and how to use the explanation facility. There are still many things to discover, but you are ready to build powerful knowledge bases with Grakn and to take full advantage of its capabilities! Well done!
->>>>>>> 1f1c630d
+In this lesson you have learned how rules chaining works in reasoner (not much to do on your side: it just works) and how to use the explanation facility. There are still many things to discover, but you are ready to build powerful knowledge graphs with Grakn and to take full advantage of its capabilities! Well done!
 
 ## What next
 One last thing to do before we proceed to the next module: it is time to [review your knowledge](./reasoner-review.html) about logic reasoning.
