---
title: Analytics - From Knowledge to Wisdom
keywords: getting started
last_updated: October 2017
summary: In this lesson you will learn about the different types of Graql Analytics query and when to use them
tags: [getting-started, graql]
sidebar: academy_sidebar
permalink: ./academy/analytics-intro.html
folder: academy
toc: false
KB: academy
---

In this module you will learn the details of the Grakn distributed analytics capabilities, that allow to perform distributed computation at scale.

Before you begin this module, a disclaimer is in place.

### WARNING! EXPERIMENTAL!
Graql Analytics, although powerful, is still an experimental feature of Grakn, so things might change and sometimes you might get funny results. You have been warned.

## Distributed analytics
So far, in the Academy courses, you have learned about what are commonly called OLTP queries (On Line Transaction Processing), which are the queries in which you want to learn about specific concepts in your knowledge graph and whatever happens somewhere else is irrelevant. For example, in the query about the Italian referendum you have examined, if the rest of the knowledge graph did not exist, you would have obtained exactly the same responses.

Sometimes though, you want to ask questions that are related to the whole knowledge graph, or at least a large chunk of it. If you wanted to know the average risk value of a bond, for example, changing some of the risk values of the bonds would change the answer. These kind of queries are called OLAP queries (On Line Analytical Processing) and when you have a very large dataset, possibly distributed over several nodes in a large cluster, they can be very difficult to execute, if not impossible.

Luckily, Grakn takes care of them for you with the Analytics component, that saves you all the pain of implementing them. In a distributed fashion that works at a scale.
Of course, since OLAP queries are very different from OLTP ones, you will have to use a slightly different syntax.

Don’t worry, though, it will be very easy.

## Analytics query types
There are two types of Analytics queries: Statistics and Graph analytics ones.

**Statistics queries** are used to compute things like mean, maximums, standard deviation and the like. You could achieve the same result with an aggregate query (more on the subject in the next lesson), but that would be very inefficient if your knowledge graph is very large.

<<<<<<< HEAD
**Graph queries** exploit the fact that as a high level knowledge graph, GRAKN is not married to a specific data representation, so it can take the best of all worlds. Since knowledge is often structured like a graph (or better a [hypergraph](https://en.wikipedia.org/wiki/Hypergraph)), GRAKN can be used to exploit this fact and efficiently compute things like the degree of a certain concept (i.e. the number of relationships into which it appears) or the length of the shortest path between two concepts.
=======
**Graph queries** exploit the fact that as a high level hyper-relational database, Grakn is not married to a specific data representation, so it can take the best of all worlds. Since knowledge is often structured like a graph (or better a [hypergraph](https://en.wikipedia.org/wiki/Hypergraph)), Grakn can be used to exploit this fact and efficiently compute things like the degree of a certain concept (i.e. the number of relationships into which it appears) or the length of the shortest path between two concepts.
>>>>>>> 1f1c630d
The latter kind of queries are particularly useful when you are dealing with things the analysis of communities and machine learning predictions, but this is a bit out of the scope of the Academy.

### What you have learned?
In this lesson you have learned the difference between OLTP and OLAP queries and learned about the two kind of analytics queries.

## What next
In the [next lesson](./statistics-queries.html) you will learn about the syntax and the types of the carious analytics queries with some necessary low level caveats. If you want to learn more about analytics you can read this [blog post](https://blog.grakn.ai/distributed-big-data-analytics-with-graql-fc71500822d1) or have a look at the [docs](../index.html).<|MERGE_RESOLUTION|>--- conflicted
+++ resolved
@@ -33,11 +33,7 @@
 
 **Statistics queries** are used to compute things like mean, maximums, standard deviation and the like. You could achieve the same result with an aggregate query (more on the subject in the next lesson), but that would be very inefficient if your knowledge graph is very large.
 
-<<<<<<< HEAD
-**Graph queries** exploit the fact that as a high level knowledge graph, GRAKN is not married to a specific data representation, so it can take the best of all worlds. Since knowledge is often structured like a graph (or better a [hypergraph](https://en.wikipedia.org/wiki/Hypergraph)), GRAKN can be used to exploit this fact and efficiently compute things like the degree of a certain concept (i.e. the number of relationships into which it appears) or the length of the shortest path between two concepts.
-=======
-**Graph queries** exploit the fact that as a high level hyper-relational database, Grakn is not married to a specific data representation, so it can take the best of all worlds. Since knowledge is often structured like a graph (or better a [hypergraph](https://en.wikipedia.org/wiki/Hypergraph)), Grakn can be used to exploit this fact and efficiently compute things like the degree of a certain concept (i.e. the number of relationships into which it appears) or the length of the shortest path between two concepts.
->>>>>>> 1f1c630d
+**Graph queries** exploit the fact that as a high level knowledge graph, Grakn is not married to a specific data representation, so it can take the best of all worlds. Since knowledge is often structured like a graph (or better a [hypergraph](https://en.wikipedia.org/wiki/Hypergraph)), Grakn can be used to exploit this fact and efficiently compute things like the degree of a certain concept (i.e. the number of relationships into which it appears) or the length of the shortest path between two concepts.
 The latter kind of queries are particularly useful when you are dealing with things the analysis of communities and machine learning predictions, but this is a bit out of the scope of the Academy.
 
 ### What you have learned?
